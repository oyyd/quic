// Copyright Joyent, Inc. and other Node contributors.
//
// Permission is hereby granted, free of charge, to any person obtaining a
// copy of this software and associated documentation files (the
// "Software"), to deal in the Software without restriction, including
// without limitation the rights to use, copy, modify, merge, publish,
// distribute, sublicense, and/or sell copies of the Software, and to permit
// persons to whom the Software is furnished to do so, subject to the
// following conditions:
//
// The above copyright notice and this permission notice shall be included
// in all copies or substantial portions of the Software.
//
// THE SOFTWARE IS PROVIDED "AS IS", WITHOUT WARRANTY OF ANY KIND, EXPRESS
// OR IMPLIED, INCLUDING BUT NOT LIMITED TO THE WARRANTIES OF
// MERCHANTABILITY, FITNESS FOR A PARTICULAR PURPOSE AND NONINFRINGEMENT. IN
// NO EVENT SHALL THE AUTHORS OR COPYRIGHT HOLDERS BE LIABLE FOR ANY CLAIM,
// DAMAGES OR OTHER LIABILITY, WHETHER IN AN ACTION OF CONTRACT, TORT OR
// OTHERWISE, ARISING FROM, OUT OF OR IN CONNECTION WITH THE SOFTWARE OR THE
// USE OR OTHER DEALINGS IN THE SOFTWARE.

// Note: In 0.8 and before, crypto functions all defaulted to using
// binary-encoded strings rather than buffers.

exports.DEFAULT_ENCODING = 'buffer';

try {
  var binding = process.binding('crypto');
  var SecureContext = binding.SecureContext;
  var randomBytes = binding.randomBytes;
  var pseudoRandomBytes = binding.pseudoRandomBytes;
  var getCiphers = binding.getCiphers;
  var getHashes = binding.getHashes;
  var crypto = true;
} catch (e) {

  var crypto = false;
}

var stream = require('stream');
var util = require('util');

// This is here because many functions accepted binary strings without
// any explicit encoding in older versions of node, and we don't want
// to break them unnecessarily.
function toBuf(str, encoding) {
  encoding = encoding || 'binary';
  if (typeof str === 'string') {
    if (encoding === 'buffer')
      encoding = 'binary';
    str = new Buffer(str, encoding);
  }
  return str;
}


var assert = require('assert');
var StringDecoder = require('string_decoder').StringDecoder;

function Credentials(secureProtocol, flags, context) {
  if (!(this instanceof Credentials)) {
    return new Credentials(secureProtocol, flags, context);
  }

  if (!crypto) {
    throw new Error('node.js not compiled with openssl crypto support.');
  }

  if (context) {
    this.context = context;
  } else {
    this.context = new SecureContext();

    if (secureProtocol) {
      this.context.init(secureProtocol);
    } else {
      this.context.init();
    }
  }

  if (flags) this.context.setOptions(flags);
}

exports.Credentials = Credentials;


exports.createCredentials = function(options, context) {
  if (!options) options = {};

  var c = new Credentials(options.secureProtocol,
                          options.secureOptions,
                          context);

  if (context) return c;

  if (options.key) {
    if (options.passphrase) {
      c.context.setKey(options.key, options.passphrase);
    } else {
      c.context.setKey(options.key);
    }
  }

  if (options.cert) c.context.setCert(options.cert);

  if (options.ciphers) c.context.setCiphers(options.ciphers);

  if (options.ca) {
    if (Array.isArray(options.ca)) {
      for (var i = 0, len = options.ca.length; i < len; i++) {
        c.context.addCACert(options.ca[i]);
      }
    } else {
      c.context.addCACert(options.ca);
    }
  } else {
    c.context.addRootCerts();
  }

  if (options.crl) {
    if (Array.isArray(options.crl)) {
      for (var i = 0, len = options.crl.length; i < len; i++) {
        c.context.addCRL(options.crl[i]);
      }
    } else {
      c.context.addCRL(options.crl);
    }
  }

  if (options.sessionIdContext) {
    c.context.setSessionIdContext(options.sessionIdContext);
  }

  if (options.pfx) {
    var pfx = options.pfx;
    var passphrase = options.passphrase;

    pfx = toBuf(pfx);
    if (passphrase)
      passphrase = toBuf(passphrase);

    if (passphrase) {
      c.context.loadPKCS12(pfx, passphrase);
    } else {
      c.context.loadPKCS12(pfx);
    }
  }

  return c;
};


function LazyTransform(options) {
  this._options = options;
}
util.inherits(LazyTransform, stream.Transform);

['read', 'write', 'end'].forEach(function(action, i, actions) {
  LazyTransform.prototype[action] = function() {
    stream.Transform.call(this, this._options);

    actions.forEach(function(action) {
      this[action] = stream.Transform.prototype[action];
    }, this);

    return this[action].apply(this, arguments);
  };
});


exports.createHash = exports.Hash = Hash;
function Hash(algorithm, options) {
  if (!(this instanceof Hash))
    return new Hash(algorithm, options);
  this._binding = new binding.Hash(algorithm);
  LazyTransform.call(this, options);
}

util.inherits(Hash, LazyTransform);

Hash.prototype._transform = function(chunk, encoding, callback) {
  this._binding.update(chunk, encoding);
  callback();
};

Hash.prototype._flush = function(callback) {
  this.push(this._binding.digest());
  callback();
};

Hash.prototype.update = function(data, encoding) {
  encoding = encoding || exports.DEFAULT_ENCODING;
  data = toBuf(data, encoding);
  this._binding.update(data);
  return this;
};


Hash.prototype.digest = function(outputEncoding) {
  outputEncoding = outputEncoding || exports.DEFAULT_ENCODING;
  var result = this._binding.digest();
  if (outputEncoding && outputEncoding !== 'buffer')
    result = result.toString(outputEncoding);
  return result;
};


exports.createHmac = exports.Hmac = Hmac;

function Hmac(hmac, key, options) {
  if (!(this instanceof Hmac))
    return new Hmac(hmac, key, options);
  this._binding = new binding.Hmac();
  this._binding.init(hmac, toBuf(key));
  LazyTransform.call(this, options);
}

util.inherits(Hmac, LazyTransform);

Hmac.prototype.update = Hash.prototype.update;
Hmac.prototype.digest = Hash.prototype.digest;
Hmac.prototype._flush = Hash.prototype._flush;
Hmac.prototype._transform = Hash.prototype._transform;


function getDecoder(decoder, encoding) {
  decoder = decoder || new StringDecoder(encoding);
  assert(decoder.encoding === encoding, 'Cannot change encoding');
  return decoder;
}


exports.createCipher = exports.Cipher = Cipher;
function Cipher(cipher, password, options) {
  if (!(this instanceof Cipher))
<<<<<<< HEAD
    return new Cipher(cipher, password);
  this._binding = new binding.CipherBase(true);
=======
    return new Cipher(cipher, password, options);
  this._binding = new binding.Cipher;
>>>>>>> 58f93ffc

  this._binding.init(cipher, toBuf(password));
  this._decoder = null;

  LazyTransform.call(this, options);
}

util.inherits(Cipher, LazyTransform);

Cipher.prototype._transform = function(chunk, encoding, callback) {
  this.push(this._binding.update(chunk, encoding));
  callback();
};

Cipher.prototype._flush = function(callback) {
  this.push(this._binding.final());
  callback();
};

Cipher.prototype.update = function(data, inputEncoding, outputEncoding) {
  inputEncoding = inputEncoding || exports.DEFAULT_ENCODING;
  outputEncoding = outputEncoding || exports.DEFAULT_ENCODING;
  data = toBuf(data, inputEncoding);

  var ret = this._binding.update(data);

  if (outputEncoding && outputEncoding !== 'buffer') {
    this._decoder = getDecoder(this._decoder, outputEncoding);
    ret = this._decoder.write(ret);
  }

  return ret;
};


Cipher.prototype.final = function(outputEncoding) {
  outputEncoding = outputEncoding || exports.DEFAULT_ENCODING;
  var ret = this._binding.final();

  if (outputEncoding && outputEncoding !== 'buffer') {
    this._decoder = getDecoder(this._decoder, outputEncoding);
    ret = this._decoder.end(ret);
  }

  return ret;
};


Cipher.prototype.setAutoPadding = function(ap) {
  this._binding.setAutoPadding(ap);
  return this;
};



exports.createCipheriv = exports.Cipheriv = Cipheriv;
function Cipheriv(cipher, key, iv, options) {
  if (!(this instanceof Cipheriv))
<<<<<<< HEAD
    return new Cipheriv(cipher, key, iv);
  this._binding = new binding.CipherBase(true);
=======
    return new Cipheriv(cipher, key, iv, options);
  this._binding = new binding.Cipher();
>>>>>>> 58f93ffc
  this._binding.initiv(cipher, toBuf(key), toBuf(iv));
  this._decoder = null;

  LazyTransform.call(this, options);
}

util.inherits(Cipheriv, LazyTransform);

Cipheriv.prototype._transform = Cipher.prototype._transform;
Cipheriv.prototype._flush = Cipher.prototype._flush;
Cipheriv.prototype.update = Cipher.prototype.update;
Cipheriv.prototype.final = Cipher.prototype.final;
Cipheriv.prototype.setAutoPadding = Cipher.prototype.setAutoPadding;



exports.createDecipher = exports.Decipher = Decipher;
function Decipher(cipher, password, options) {
  if (!(this instanceof Decipher))
    return new Decipher(cipher, password, options);

  this._binding = new binding.CipherBase(false);
  this._binding.init(cipher, toBuf(password));
  this._decoder = null;

  LazyTransform.call(this, options);
}

util.inherits(Decipher, LazyTransform);

Decipher.prototype._transform = Cipher.prototype._transform;
Decipher.prototype._flush = Cipher.prototype._flush;
Decipher.prototype.update = Cipher.prototype.update;
Decipher.prototype.final = Cipher.prototype.final;
Decipher.prototype.finaltol = Cipher.prototype.final;
Decipher.prototype.setAutoPadding = Cipher.prototype.setAutoPadding;



exports.createDecipheriv = exports.Decipheriv = Decipheriv;
function Decipheriv(cipher, key, iv, options) {
  if (!(this instanceof Decipheriv))
    return new Decipheriv(cipher, key, iv, options);

  this._binding = new binding.CipherBase(false);
  this._binding.initiv(cipher, toBuf(key), toBuf(iv));
  this._decoder = null;

  LazyTransform.call(this, options);
}

util.inherits(Decipheriv, LazyTransform);

Decipheriv.prototype._transform = Cipher.prototype._transform;
Decipheriv.prototype._flush = Cipher.prototype._flush;
Decipheriv.prototype.update = Cipher.prototype.update;
Decipheriv.prototype.final = Cipher.prototype.final;
Decipheriv.prototype.finaltol = Cipher.prototype.final;
Decipheriv.prototype.setAutoPadding = Cipher.prototype.setAutoPadding;



exports.createSign = exports.Sign = Sign;
function Sign(algorithm, options) {
  if (!(this instanceof Sign))
    return new Sign(algorithm, options);
  this._binding = new binding.Sign();
  this._binding.init(algorithm);

  stream.Writable.call(this, options);
}

util.inherits(Sign, stream.Writable);

Sign.prototype._write = function(chunk, encoding, callback) {
  this._binding.update(chunk, encoding);
  callback();
};

Sign.prototype.update = Hash.prototype.update;

Sign.prototype.sign = function(key, encoding) {
  encoding = encoding || exports.DEFAULT_ENCODING;
  var ret = this._binding.sign(toBuf(key));

  if (encoding && encoding !== 'buffer')
    ret = ret.toString(encoding);

  return ret;
};



exports.createVerify = exports.Verify = Verify;
function Verify(algorithm, options) {
  if (!(this instanceof Verify))
    return new Verify(algorithm, options);

  this._binding = new binding.Verify;
  this._binding.init(algorithm);

  stream.Writable.call(this, options);
}

util.inherits(Verify, stream.Writable);

Verify.prototype._write = Sign.prototype._write;
Verify.prototype.update = Sign.prototype.update;

Verify.prototype.verify = function(object, signature, sigEncoding) {
  sigEncoding = sigEncoding || exports.DEFAULT_ENCODING;
  return this._binding.verify(toBuf(object), toBuf(signature, sigEncoding));
};



exports.createDiffieHellman = exports.DiffieHellman = DiffieHellman;

function DiffieHellman(sizeOrKey, encoding) {
  if (!(this instanceof DiffieHellman))
    return new DiffieHellman(sizeOrKey, encoding);

  if (!sizeOrKey)
    this._binding = new binding.DiffieHellman();
  else {
    encoding = encoding || exports.DEFAULT_ENCODING;
    sizeOrKey = toBuf(sizeOrKey, encoding);
    this._binding = new binding.DiffieHellman(sizeOrKey);
  }
}


exports.DiffieHellmanGroup =
    exports.createDiffieHellmanGroup =
    exports.getDiffieHellman = DiffieHellmanGroup;

function DiffieHellmanGroup(name) {
  if (!(this instanceof DiffieHellmanGroup))
    return new DiffieHellmanGroup(name);
  this._binding = new binding.DiffieHellmanGroup(name);
}


DiffieHellmanGroup.prototype.generateKeys =
    DiffieHellman.prototype.generateKeys =
    dhGenerateKeys;

function dhGenerateKeys(encoding) {
  var keys = this._binding.generateKeys();
  encoding = encoding || exports.DEFAULT_ENCODING;
  if (encoding && encoding !== 'buffer')
    keys = keys.toString(encoding);
  return keys;
}


DiffieHellmanGroup.prototype.computeSecret =
    DiffieHellman.prototype.computeSecret =
    dhComputeSecret;

function dhComputeSecret(key, inEnc, outEnc) {
  inEnc = inEnc || exports.DEFAULT_ENCODING;
  outEnc = outEnc || exports.DEFAULT_ENCODING;
  var ret = this._binding.computeSecret(toBuf(key, inEnc));
  if (outEnc && outEnc !== 'buffer')
    ret = ret.toString(outEnc);
  return ret;
}


DiffieHellmanGroup.prototype.getPrime =
    DiffieHellman.prototype.getPrime =
    dhGetPrime;

function dhGetPrime(encoding) {
  var prime = this._binding.getPrime();
  encoding = encoding || exports.DEFAULT_ENCODING;
  if (encoding && encoding !== 'buffer')
    prime = prime.toString(encoding);
  return prime;
}


DiffieHellmanGroup.prototype.getGenerator =
    DiffieHellman.prototype.getGenerator =
    dhGetGenerator;

function dhGetGenerator(encoding) {
  var generator = this._binding.getGenerator();
  encoding = encoding || exports.DEFAULT_ENCODING;
  if (encoding && encoding !== 'buffer')
    generator = generator.toString(encoding);
  return generator;
}


DiffieHellmanGroup.prototype.getPublicKey =
    DiffieHellman.prototype.getPublicKey =
    dhGetPublicKey;

function dhGetPublicKey(encoding) {
  var key = this._binding.getPublicKey();
  encoding = encoding || exports.DEFAULT_ENCODING;
  if (encoding && encoding !== 'buffer')
    key = key.toString(encoding);
  return key;
}


DiffieHellmanGroup.prototype.getPrivateKey =
    DiffieHellman.prototype.getPrivateKey =
    dhGetPrivateKey;

function dhGetPrivateKey(encoding) {
  var key = this._binding.getPrivateKey();
  encoding = encoding || exports.DEFAULT_ENCODING;
  if (encoding && encoding !== 'buffer')
    key = key.toString(encoding);
  return key;
}


DiffieHellman.prototype.setPublicKey = function(key, encoding) {
  encoding = encoding || exports.DEFAULT_ENCODING;
  this._binding.setPublicKey(toBuf(key, encoding));
  return this;
};


DiffieHellman.prototype.setPrivateKey = function(key, encoding) {
  encoding = encoding || exports.DEFAULT_ENCODING;
  this._binding.setPrivateKey(toBuf(key, encoding));
  return this;
};



exports.pbkdf2 = function(password, salt, iterations, keylen, callback) {
  if (typeof callback !== 'function')
    throw new Error('No callback provided to pbkdf2');

  return pbkdf2(password, salt, iterations, keylen, callback);
};


exports.pbkdf2Sync = function(password, salt, iterations, keylen) {
  return pbkdf2(password, salt, iterations, keylen);
};


function pbkdf2(password, salt, iterations, keylen, callback) {
  password = toBuf(password);
  salt = toBuf(salt);

  if (exports.DEFAULT_ENCODING === 'buffer')
    return binding.PBKDF2(password, salt, iterations, keylen, callback);

  // at this point, we need to handle encodings.
  var encoding = exports.DEFAULT_ENCODING;
  if (callback) {
    binding.PBKDF2(password, salt, iterations, keylen, function(er, ret) {
      if (ret)
        ret = ret.toString(encoding);
      callback(er, ret);
    });
  } else {
    var ret = binding.PBKDF2(password, salt, iterations, keylen);
    return ret.toString(encoding);
  }
}



exports.randomBytes = randomBytes;
exports.pseudoRandomBytes = pseudoRandomBytes;

exports.rng = randomBytes;
exports.prng = pseudoRandomBytes;


exports.getCiphers = function() {
  return filterDuplicates(getCiphers.call(null, arguments));
};


exports.getHashes = function() {
  return filterDuplicates(getHashes.call(null, arguments));

};


function filterDuplicates(names) {
  // Drop all-caps names in favor of their lowercase aliases,
  // for example, 'sha1' instead of 'SHA1'.
  var ctx = {};
  names.forEach(function(name) {
    if (/^[0-9A-Z\-]+$/.test(name)) name = name.toLowerCase();
    ctx[name] = true;
  });
  return Object.getOwnPropertyNames(ctx).sort();
}<|MERGE_RESOLUTION|>--- conflicted
+++ resolved
@@ -233,13 +233,8 @@
 exports.createCipher = exports.Cipher = Cipher;
 function Cipher(cipher, password, options) {
   if (!(this instanceof Cipher))
-<<<<<<< HEAD
-    return new Cipher(cipher, password);
+    return new Cipher(cipher, password, options);
   this._binding = new binding.CipherBase(true);
-=======
-    return new Cipher(cipher, password, options);
-  this._binding = new binding.Cipher;
->>>>>>> 58f93ffc
 
   this._binding.init(cipher, toBuf(password));
   this._decoder = null;
@@ -298,13 +293,8 @@
 exports.createCipheriv = exports.Cipheriv = Cipheriv;
 function Cipheriv(cipher, key, iv, options) {
   if (!(this instanceof Cipheriv))
-<<<<<<< HEAD
-    return new Cipheriv(cipher, key, iv);
+    return new Cipheriv(cipher, key, iv, options);
   this._binding = new binding.CipherBase(true);
-=======
-    return new Cipheriv(cipher, key, iv, options);
-  this._binding = new binding.Cipher();
->>>>>>> 58f93ffc
   this._binding.initiv(cipher, toBuf(key), toBuf(iv));
   this._decoder = null;
 
